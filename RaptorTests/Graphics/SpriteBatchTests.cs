--- conflicted
+++ resolved
@@ -133,13 +133,8 @@
             // Act
             var batch = new SpriteBatch(this.mockGL.Object, this.mockShader.Object, this.mockBuffer.Object);
 
-<<<<<<< HEAD
-            //Assert
+            // Assert
             this.mockGL.Verify(m => m.GetUniformLocation(It.IsAny<uint>(), "uTransform"), Times.Once());
-=======
-            // Assert
-            this.mockGL.Verify(m => m.GetUniformLocation(It.IsAny<int>(), "uTransform"), Times.Once());
->>>>>>> 351a4112
         }
 
         [Fact]
@@ -291,13 +286,8 @@
         [Fact]
         public void Render_WhenBatchIsFull_RendersBatch()
         {
-<<<<<<< HEAD
-            //Arrange
+            // Arrange
             var batchSize = 2u;
-=======
-            // Arrange
-            var batchSize = 2;
->>>>>>> 351a4112
             var batch = new SpriteBatch(this.mockGL.Object, this.mockShader.Object, this.mockBuffer.Object)
             {
                 RenderSurfaceWidth = 10,
@@ -361,13 +351,8 @@
         /// </summary>
         /// <param name="totalItemsInBatch">The total amount of textures to be expected in the batch.</param>
         /// <param name="totalBatchUpdates">The total amount of batch data updates.</param>
-<<<<<<< HEAD
         private void AssertBatchRendered(uint totalItemsInBatch, uint totalBatchUpdates, uint totalTextureBinds, uint totalDrawCalls)
             => AssertBatchRendered(totalItemsInBatch, totalBatchUpdates, totalTextureBinds, totalDrawCalls, new Matrix4());
-=======
-        private void AssertBatchRendered(int totalItemsInBatch, int totalBatchUpdates, int totalTextureBinds, int totalDrawCalls)
-            => AssertBatchRendered(totalItemsInBatch, totalBatchUpdates, totalTextureBinds, totalDrawCalls, default);
->>>>>>> 351a4112
 
         /// <summary>
         /// Assserts that a single batch was rendered the given amount of <paramref name="totalBatchUpdates"/>.
@@ -392,13 +377,8 @@
                 AssertTransformUpdate(totalBatchUpdates, transform);
             }
 
-<<<<<<< HEAD
-            //Invoked in the GPUBuffer.UpdateQuad() method
+            // Invoked in the GPUBuffer.UpdateQuad() method
             this.mockBuffer.Verify(m => m.UpdateQuad(It.IsAny<uint>(),
-=======
-            // Invoked in the GPUBuffer.UpdateQuad() method
-            this.mockBuffer.Verify(m => m.UpdateQuad(It.IsAny<int>(),
->>>>>>> 351a4112
                                                      It.IsAny<Rectangle>(),
                                                      It.IsAny<int>(),
                                                      It.IsAny<int>(),
@@ -406,21 +386,6 @@
                 Times.Exactly((int)totalBatchUpdates),
                 "Quad was not updated on GPU.");
 
-<<<<<<< HEAD
-            this.mockGL.Verify(m => m.DrawElements(PrimitiveType.Triangles, 6 * totalItemsInBatch,
-                                                   DrawElementsType.UnsignedInt, IntPtr.Zero),
-                Times.Exactly((int)totalDrawCalls),
-                $"Expected total draw calls of {totalDrawCalls} not reached.");
-        }
-
-        //private Action<int, bool, ref Matrix4> UniformMatrixAction;
-
-        private void AssertTransformUpdate(uint times)
-        {
-            //Verify with any transform
-            this.mockGL.Verify(m => m.UniformMatrix4(It.IsAny<uint>(), true, ref It.Ref<Matrix4>.IsAny),
-                Times.Exactly((int)times),
-=======
             this.mockGL.Verify(m => m.DrawElements(PrimitiveType.Triangles,
                     6 * totalItemsInBatch,
                     DrawElementsType.UnsignedInt,
@@ -429,26 +394,19 @@
                 $"Expected total draw calls of {totalDrawCalls} not reached.");
         }
 
-        private void AssertTransformUpdate(int times)
+        private void AssertTransformUpdate(uint times)
         {
             // Verify with any transform
-            this.mockGL.Verify(m => m.UniformMatrix4(It.IsAny<int>(), true, ref It.Ref<Matrix4>.IsAny),
-                Times.Exactly(times),
->>>>>>> 351a4112
+            this.mockGL.Verify(m => m.UniformMatrix4(It.IsAny<uint>(), true, ref It.Ref<Matrix4>.IsAny),
+                Times.Exactly((int)times),
                 "Transformation matrix not updated on GPU");
         }
 
         private void AssertTransformUpdate(uint times, Matrix4 transform)
         {
-<<<<<<< HEAD
-            //Verify with given transform
+            // Verify with given transform
             this.mockGL.Verify(m => m.UniformMatrix4(It.IsAny<uint>(), true, ref transform),
                 Times.Exactly((int)times),
-=======
-            // Verify with given transform
-            this.mockGL.Verify(m => m.UniformMatrix4(It.IsAny<int>(), true, ref transform),
-                Times.Exactly(times),
->>>>>>> 351a4112
                 "Transformation matrix not updated on GPU");
         }
     }
