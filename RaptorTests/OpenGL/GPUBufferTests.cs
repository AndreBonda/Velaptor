﻿// <copyright file="GPUBufferTests.cs" company="KinsonDigital">
// Copyright (c) KinsonDigital. All rights reserved.
// </copyright>

namespace RaptorTests.OpenGL
{
    using System;
    using System.Collections.Generic;
    using System.Drawing;
    using System.Linq;
    using Moq;
    using OpenToolkit.Graphics.OpenGL4;
    using Raptor.OpenGL;
    using Xunit;

    /// <summary>
    /// Initializes a new instance of <see cref="GPUBufferTests"/>.
    /// </summary>
    public class GPUBufferTests
    {
<<<<<<< HEAD
        private readonly Mock<IGLInvoker> _mockGL;
        private readonly uint _vertexArrayID = 1256;
        private readonly uint _vertexBufferID = 1234;
        private readonly uint _indexBufferID = 5678;
        private bool _vertexBufferCreated;
        private bool _indexBufferCreated;
=======
        private readonly Mock<IGLInvoker> mockGL;
        private readonly int vertexArrayID = 1256;
        private readonly int vertexBufferID = 1234;
        private readonly int indexBufferID = 5678;
        private bool vertexBufferCreated;
        private bool indexBufferCreated;
>>>>>>> 351a4112

        public GPUBufferTests()
        {
            this.mockGL = new Mock<IGLInvoker>();
            this.mockGL.Setup(m => m.GenBuffer()).Returns(() =>
            {
                if (!this.vertexBufferCreated)
                {
                    this.vertexBufferCreated = true;
                    return this.vertexBufferID;
                }

                if (!this.indexBufferCreated)
                {
                    this.indexBufferCreated = true;
                    return this.indexBufferID;
                }

                return 0;
            });
            this.mockGL.Setup(m => m.GenVertexArray()).Returns(this.vertexArrayID);
        }

        [Fact]
        public void Ctor_WhenInvoked_CreatesVertexBuffer()
        {
<<<<<<< HEAD
            //Arrange
            var totalQuadBytes = 320u;//160 bytes per quad * 2 quads = 320 bytes
=======
            // Arrange
            var totalQuadBytes = 320; // 160 bytes per quad * 2 quads = 320 bytes
>>>>>>> 351a4112

            // Act
            var buffer = new GPUBuffer<VertexData>(this.mockGL.Object)
            {
                TotalQuads = 2,
            };

            // Assert
            // These are all invoked once per quad.  The number of invokes is 4 because
            // the internal Init() method that invokes these is called once in the constructor
            // as well as when the setter of the TotalQuads property is invoked.
            this.mockGL.Verify(m => m.GenBuffer(), Times.AtLeastOnce());

            this.mockGL.Verify(m => m.BindBuffer(BufferTarget.ArrayBuffer, this.vertexBufferID), Times.AtLeast(2));
            this.mockGL.Verify(m => m.BufferData(BufferTarget.ArrayBuffer, totalQuadBytes, IntPtr.Zero, BufferUsageHint.DynamicDraw), Times.AtLeastOnce());
            this.mockGL.Verify(m => m.BindBuffer(BufferTarget.ArrayBuffer, 0), Times.AtLeast(2));
        }

        [Fact]
        public void Ctor_WhenInvoked_CreatesIndexBuffer()
        {
            // Act
            var buffer = new GPUBuffer<VertexData>(this.mockGL.Object);

            // Assert
            // First invoke is done creating the Vertex Buffer, the second is the index buffer
            this.mockGL.Verify(m => m.GenBuffer(), Times.Exactly(2));
            this.mockGL.Verify(m => m.BindBuffer(BufferTarget.ElementArrayBuffer, this.indexBufferID), Times.Exactly(2));
            this.mockGL.Verify(m => m.BindBuffer(BufferTarget.ElementArrayBuffer, 0), Times.Exactly(1));
        }

        [Fact]
        public void Ctor_WhenInvoking_SetsUpAttributes()
        {
<<<<<<< HEAD
            //Arrange
            var invokeCount = typeof(VertexData).GetFields().Count();
            var actualIndices = new List<uint>();
            var actualSizes = new List<uint>();
            var actualOffsets = new List<uint>();

            //Collect the various parameter values for assert comparisons later
            _mockGL.Setup(m => m.VertexAttribPointer(It.IsAny<uint>(), It.IsAny<uint>(), VertexAttribPointerType.Float, false, It.IsAny<uint>(), It.IsAny<uint>()))
                .Callback<uint, uint, VertexAttribPointerType, bool, uint, uint>((index, size, type, normalized, stride, offset) =>
=======
            // Arrange
            var invokeCount = typeof(VertexData).GetFields().Length;
            var actualIndices = new List<int>();
            var actualSizes = new List<int>();
            var actualOffsets = new List<int>();

            // Collect the various parameter values for assert comparisons later
            this.mockGL.Setup(m => m.VertexAttribPointer(It.IsAny<int>(), It.IsAny<int>(), VertexAttribPointerType.Float, false, It.IsAny<int>(), It.IsAny<int>()))
                .Callback<int, int, VertexAttribPointerType, bool, int, int>((index, size, type, normalized, stride, offset) =>
>>>>>>> 351a4112
                {
                    actualIndices.Add(index);
                    actualSizes.Add(size);
                    actualOffsets.Add(offset);
                });

            // Act
            var buffer = new GPUBuffer<VertexData>(this.mockGL.Object);

<<<<<<< HEAD
            //Assert
            _mockGL.Verify(m => m.EnableVertexArrayAttrib(_vertexArrayID, It.IsAny<uint>()), Times.Exactly(invokeCount));
            _mockGL.Verify(m => m.VertexAttribPointer(
                It.IsAny<uint>(),
                It.IsAny<uint>(),
=======
            // Assert
            this.mockGL.Verify(m => m.EnableVertexArrayAttrib(this.vertexArrayID, It.IsAny<int>()), Times.Exactly(invokeCount));
            this.mockGL.Verify(m => m.VertexAttribPointer(
                It.IsAny<int>(),
                It.IsAny<int>(),
>>>>>>> 351a4112
                VertexAttribPointerType.Float,
                false,
                40,
                It.IsAny<uint>()),
            Times.Exactly(invokeCount));

            Assert.Equal(new uint[] { 0, 1, 2, 3 }, actualIndices.ToArray());
            Assert.Equal(new uint[] { 3, 2, 4, 1 }, actualSizes.ToArray());
            Assert.Equal(new uint[] { 0, 12, 20, 36 }, actualOffsets.ToArray());
        }

        [Fact]
        public void TotalQuads_WhenSettingValue_ReturnsCorrectValue()
        {
            // Arrange
#pragma warning disable IDE0017 // Simplify object initialization
            var buffer = new GPUBuffer<VertexData>(this.mockGL.Object);
#pragma warning restore IDE0017 // Simplify object initialization

            // Act
            buffer.TotalQuads = 5;

<<<<<<< HEAD
            //Assert
            Assert.Equal(5u, buffer.TotalQuads);
=======
            // Assert
            Assert.Equal(5, buffer.TotalQuads);
>>>>>>> 351a4112
        }

        [Fact]
        public void UpdateQuad_WhenInvoked_UpdatesGPUVertexBuffer()
        {
            // Arrange
            var buffer = new GPUBuffer<VertexData>(this.mockGL.Object);
            var srcRect = default(Rectangle);

            // Act
            buffer.UpdateQuad(0, srcRect, 50, 50, Color.White);

<<<<<<< HEAD
            //Assert
            _mockGL.Verify(m => m.BufferSubData(BufferTarget.ArrayBuffer, It.IsAny<IntPtr>(), It.IsAny<uint>(), ref It.Ref<QuadData>.IsAny));
=======
            // Assert
            this.mockGL.Verify(m => m.BufferSubData(BufferTarget.ArrayBuffer, It.IsAny<IntPtr>(), It.IsAny<int>(), ref It.Ref<QuadData>.IsAny));
>>>>>>> 351a4112
        }

        [Fact]
        public void Dispose_WithUnmanagedResourcesToDispose_DisposesOfUnmanagedResources()
        {
            // Arrange
            var buffer = new GPUBuffer<VertexData>(this.mockGL.Object);

            // Act
            buffer.Dispose();
            buffer.Dispose();

            // Assert
            this.mockGL.Verify(m => m.DeleteVertexArray(this.vertexArrayID), Times.Once());
            this.mockGL.Verify(m => m.DeleteBuffer(this.vertexBufferID), Times.Once());
            this.mockGL.Verify(m => m.DeleteBuffer(this.indexBufferID), Times.Once());
        }
    }
}<|MERGE_RESOLUTION|>--- conflicted
+++ resolved
@@ -18,21 +18,12 @@
     /// </summary>
     public class GPUBufferTests
     {
-<<<<<<< HEAD
         private readonly Mock<IGLInvoker> _mockGL;
-        private readonly uint _vertexArrayID = 1256;
-        private readonly uint _vertexBufferID = 1234;
-        private readonly uint _indexBufferID = 5678;
-        private bool _vertexBufferCreated;
-        private bool _indexBufferCreated;
-=======
-        private readonly Mock<IGLInvoker> mockGL;
-        private readonly int vertexArrayID = 1256;
-        private readonly int vertexBufferID = 1234;
-        private readonly int indexBufferID = 5678;
+        private readonly uint vertexArrayID = 1256;
+        private readonly uint vertexBufferID = 1234;
+        private readonly uint indexBufferID = 5678;
         private bool vertexBufferCreated;
         private bool indexBufferCreated;
->>>>>>> 351a4112
 
         public GPUBufferTests()
         {
@@ -59,13 +50,8 @@
         [Fact]
         public void Ctor_WhenInvoked_CreatesVertexBuffer()
         {
-<<<<<<< HEAD
-            //Arrange
-            var totalQuadBytes = 320u;//160 bytes per quad * 2 quads = 320 bytes
-=======
             // Arrange
-            var totalQuadBytes = 320; // 160 bytes per quad * 2 quads = 320 bytes
->>>>>>> 351a4112
+            var totalQuadBytes = 320u; // 160 bytes per quad * 2 quads = 320 bytes
 
             // Act
             var buffer = new GPUBuffer<VertexData>(this.mockGL.Object)
@@ -100,27 +86,15 @@
         [Fact]
         public void Ctor_WhenInvoking_SetsUpAttributes()
         {
-<<<<<<< HEAD
-            //Arrange
+            // Arrange
             var invokeCount = typeof(VertexData).GetFields().Count();
             var actualIndices = new List<uint>();
             var actualSizes = new List<uint>();
             var actualOffsets = new List<uint>();
 
-            //Collect the various parameter values for assert comparisons later
+            // Collect the various parameter values for assert comparisons later
             _mockGL.Setup(m => m.VertexAttribPointer(It.IsAny<uint>(), It.IsAny<uint>(), VertexAttribPointerType.Float, false, It.IsAny<uint>(), It.IsAny<uint>()))
                 .Callback<uint, uint, VertexAttribPointerType, bool, uint, uint>((index, size, type, normalized, stride, offset) =>
-=======
-            // Arrange
-            var invokeCount = typeof(VertexData).GetFields().Length;
-            var actualIndices = new List<int>();
-            var actualSizes = new List<int>();
-            var actualOffsets = new List<int>();
-
-            // Collect the various parameter values for assert comparisons later
-            this.mockGL.Setup(m => m.VertexAttribPointer(It.IsAny<int>(), It.IsAny<int>(), VertexAttribPointerType.Float, false, It.IsAny<int>(), It.IsAny<int>()))
-                .Callback<int, int, VertexAttribPointerType, bool, int, int>((index, size, type, normalized, stride, offset) =>
->>>>>>> 351a4112
                 {
                     actualIndices.Add(index);
                     actualSizes.Add(size);
@@ -130,19 +104,11 @@
             // Act
             var buffer = new GPUBuffer<VertexData>(this.mockGL.Object);
 
-<<<<<<< HEAD
-            //Assert
+            // Assert
             _mockGL.Verify(m => m.EnableVertexArrayAttrib(_vertexArrayID, It.IsAny<uint>()), Times.Exactly(invokeCount));
             _mockGL.Verify(m => m.VertexAttribPointer(
                 It.IsAny<uint>(),
                 It.IsAny<uint>(),
-=======
-            // Assert
-            this.mockGL.Verify(m => m.EnableVertexArrayAttrib(this.vertexArrayID, It.IsAny<int>()), Times.Exactly(invokeCount));
-            this.mockGL.Verify(m => m.VertexAttribPointer(
-                It.IsAny<int>(),
-                It.IsAny<int>(),
->>>>>>> 351a4112
                 VertexAttribPointerType.Float,
                 false,
                 40,
@@ -165,13 +131,8 @@
             // Act
             buffer.TotalQuads = 5;
 
-<<<<<<< HEAD
-            //Assert
+            // Assert
             Assert.Equal(5u, buffer.TotalQuads);
-=======
-            // Assert
-            Assert.Equal(5, buffer.TotalQuads);
->>>>>>> 351a4112
         }
 
         [Fact]
@@ -184,13 +145,8 @@
             // Act
             buffer.UpdateQuad(0, srcRect, 50, 50, Color.White);
 
-<<<<<<< HEAD
-            //Assert
+            // Assert
             _mockGL.Verify(m => m.BufferSubData(BufferTarget.ArrayBuffer, It.IsAny<IntPtr>(), It.IsAny<uint>(), ref It.Ref<QuadData>.IsAny));
-=======
-            // Assert
-            this.mockGL.Verify(m => m.BufferSubData(BufferTarget.ArrayBuffer, It.IsAny<IntPtr>(), It.IsAny<int>(), ref It.Ref<QuadData>.IsAny));
->>>>>>> 351a4112
         }
 
         [Fact]
