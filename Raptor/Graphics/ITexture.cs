--- conflicted
+++ resolved
@@ -11,14 +11,10 @@
     /// </summary>
     public interface ITexture : IDisposable
     {
-<<<<<<< HEAD
-        uint ID { get; }
-=======
         /// <summary>
         /// Gets he ID of the texture.
         /// </summary>
-        int ID { get; }
->>>>>>> 351a4112
+        uint ID { get; }
 
         /// <summary>
         /// Gets the name of the texture.
