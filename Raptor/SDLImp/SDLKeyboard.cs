﻿using Raptor.Input;
using Raptor.Plugins;
using System;
using System.Collections.Generic;
using System.Linq;
using SDLCore;

namespace Raptor.SDLImp
{
    /// <summary>
    /// Provides functionality to interact with the keyboard using SDL.
    /// </summary>
    public class SDLKeyboard : IKeyboard
    {
        #region Private Fields
        private SDL? _sdl = null;
        private readonly List<Keycode> _currentStateKeys = new List<Keycode>();
        private readonly List<Keycode> _prevStateKeys = new List<Keycode>();
        #endregion


        #region Props
        /// <summary>
        /// Gets a value indicating if the caps lock key is on.
        /// </summary>
<<<<<<< HEAD
        public bool CapsLockOn => _sdl is null ? false : (_sdl.GetModState() & Keymod.KMOD_CAPS) == Keymod.KMOD_CAPS;
=======
        public bool CapsLockOn => (_sdl.GetModState() & Keymods.Caps) == Keymods.Caps;
>>>>>>> 9d0f73fc

        /// <summary>
        /// Gets a value indicating if the numlock key is on.
        /// </summary>
<<<<<<< HEAD
        public bool NumLockOn => _sdl is null ? false : (_sdl.GetModState() & Keymod.KMOD_NUM) == Keymod.KMOD_NUM;
=======
        public bool NumLockOn => (_sdl.GetModState() & Keymods.Num) == Keymods.Num;
>>>>>>> 9d0f73fc

        /// <summary>
        /// Gets a value indicating if the left shift key is being held down.
        /// </summary>
<<<<<<< HEAD
        public bool IsLeftShiftDown => _sdl is null ? false : (_sdl.GetModState() & Keymod.KMOD_LSHIFT) == Keymod.KMOD_LSHIFT;
=======
        public bool IsLeftShiftDown => (_sdl.GetModState() & Keymods.LShift) == Keymods.LShift;
>>>>>>> 9d0f73fc

        /// <summary>
        /// Gets a value indicating if the right shift key is being held down.
        /// </summary>
<<<<<<< HEAD
        public bool IsRightShiftDown => _sdl is null ? false : (_sdl.GetModState() & Keymod.KMOD_RSHIFT) == Keymod.KMOD_RSHIFT;
=======
        public bool IsRightShiftDown => (_sdl.GetModState() & Keymods.RShift) == Keymods.RShift;
>>>>>>> 9d0f73fc

        /// <summary>
        /// Gets a value indicating if the left control key is being held down.
        /// </summary>
<<<<<<< HEAD
        public bool IsLeftCtrlDown => _sdl is null ? false : (_sdl.GetModState() & Keymod.KMOD_LCTRL) == Keymod.KMOD_LCTRL;
=======
        public bool IsLeftCtrlDown => (_sdl.GetModState() & Keymods.LCtrl) == Keymods.LCtrl;
>>>>>>> 9d0f73fc

        /// <summary>
        /// Gets a value indicating if the right control key is being held down.
        /// </summary>
<<<<<<< HEAD
        public bool IsRightCtrlDown => _sdl is null ? false : (_sdl.GetModState() & Keymod.KMOD_RCTRL) == Keymod.KMOD_RCTRL;
=======
        public bool IsRightCtrlDown => (_sdl.GetModState() & Keymods.RCtrl) == Keymods.RCtrl;
>>>>>>> 9d0f73fc

        /// <summary>
        /// Gets a value indicating if the left alt key is being held down.
        /// </summary>
<<<<<<< HEAD
        public bool IsLeftAltDown => _sdl is null ? false : (_sdl.GetModState() & Keymod.KMOD_LALT) == Keymod.KMOD_LALT;
=======
        public bool IsLeftAltDown => (_sdl.GetModState() & Keymods.LAlt) == Keymods.LAlt;
>>>>>>> 9d0f73fc

        /// <summary>
        /// Gets a value indicating if the right alt key is being held down.
        /// </summary>
<<<<<<< HEAD
        public bool IsRightAltDown => _sdl is null ? false : (_sdl.GetModState() & Keymod.KMOD_RALT) == Keymod.KMOD_RALT;
=======
        public bool IsRightAltDown => (_sdl.GetModState() & Keymods.RAlt) == Keymods.RAlt;
>>>>>>> 9d0f73fc
        #endregion


        #region Public Methods
        /// <summary>
        /// Update the current state of the keyboard.
        /// </summary>
        public void UpdateCurrentState()
        {
            _currentStateKeys.Clear();
            _currentStateKeys.AddRange(SDLEngineCore.CurrentKeyboardState);
        }


        /// <summary>
        /// Update the previous state of the keyboard.
        /// </summary>
        public void UpdatePreviousState()
        {
            _prevStateKeys.Clear();
            _prevStateKeys.AddRange(SDLEngineCore.PreviousKeyboardState);
        }


        /// <summary>
        /// Returns a value indicating if any keys are in the down position.
        /// </summary>
        /// <returns></returns>
        public bool AreAnyKeysDown() => _currentStateKeys.Count > 0;


        /// <summary>
        /// Returns a value indicating if any of the given key codes are being held in the down position.
        /// </summary>
        /// <param name="keys">The list of key codes to check.</param>
        /// <returns></returns>
        public bool AreKeysDown(KeyCode[] keys) => keys.Any(k => _currentStateKeys.Contains(KeyboardKeyMapper.ToSDLKeyCode(k)));


        /// <summary>
        /// Returns true if the given key is in the down position.
        /// </summary>
        /// <param name="key">The key to check.</param>
        /// <returns></returns>
        public bool IsKeyDown(KeyCode key) => _currentStateKeys.Contains(KeyboardKeyMapper.ToSDLKeyCode(key));


        /// <summary>
        /// Returns true if the given key is in the up position.
        /// </summary>
        /// <param name="key">The key to check.</param>
        /// <returns></returns>
        public bool IsKeyUp(KeyCode key) => !IsKeyDown(key);


        /// <summary>
        /// Returns true if the given key has been put into the down position then released to the up position.
        /// </summary>
        /// <param name="key">The key to check.</param>
        /// <returns></returns>
        public bool IsKeyPressed(KeyCode key) => !_currentStateKeys.Contains(KeyboardKeyMapper.ToSDLKeyCode(key)) &&
            _prevStateKeys.Contains(KeyboardKeyMapper.ToSDLKeyCode(key));


        /// <summary>
        /// Returns all of the currently pressed keys of the keyboard for the current frame.
        /// </summary>
        /// <returns></returns>
        public KeyCode[] GetCurrentPressedKeys() => KeyboardKeyMapper.ToStandardKeyCodes(_currentStateKeys.ToArray());


        /// <summary>
        /// Returns all of the previously pressed keys of the keyborad from the last frame.
        /// </summary>
        /// <returns></returns>
        public KeyCode[] GetPreviousPressedKeys() => KeyboardKeyMapper.ToStandardKeyCodes(_prevStateKeys.ToArray());


        /// <summary>
        /// Injects any arbitrary data into the plugin for use.  Must be a class.
        /// </summary>
        /// <typeparam name="T">The type of data to inject.</typeparam>
        /// <param name="data">The data to inject.</param>
        public void InjectData<T>(T data) where T : class => throw new NotImplementedException();



        /// <summary>
        /// Gets the data as the given type <typeparamref name="T"/>.
        /// </summary>
        /// <param name="option">Used to pass in options for the <see cref="GetData{T}(int)"/> implementation to process.</param>
        /// <typeparam name="T">The type of data to get.</typeparam>
        /// <returns></returns>
        [System.Diagnostics.CodeAnalysis.SuppressMessage("Style", "IDE0060:Remove unused parameter", Justification = "<Pending>")]
        public static T GetData<T>(int option) where T : class
        {
            var otherOption = option;
            throw new NotImplementedException();
        }
        #endregion
    }
}<|MERGE_RESOLUTION|>--- conflicted
+++ resolved
@@ -23,74 +23,42 @@
         /// <summary>
         /// Gets a value indicating if the caps lock key is on.
         /// </summary>
-<<<<<<< HEAD
-        public bool CapsLockOn => _sdl is null ? false : (_sdl.GetModState() & Keymod.KMOD_CAPS) == Keymod.KMOD_CAPS;
-=======
         public bool CapsLockOn => (_sdl.GetModState() & Keymods.Caps) == Keymods.Caps;
->>>>>>> 9d0f73fc
 
         /// <summary>
         /// Gets a value indicating if the numlock key is on.
         /// </summary>
-<<<<<<< HEAD
-        public bool NumLockOn => _sdl is null ? false : (_sdl.GetModState() & Keymod.KMOD_NUM) == Keymod.KMOD_NUM;
-=======
         public bool NumLockOn => (_sdl.GetModState() & Keymods.Num) == Keymods.Num;
->>>>>>> 9d0f73fc
 
         /// <summary>
         /// Gets a value indicating if the left shift key is being held down.
         /// </summary>
-<<<<<<< HEAD
-        public bool IsLeftShiftDown => _sdl is null ? false : (_sdl.GetModState() & Keymod.KMOD_LSHIFT) == Keymod.KMOD_LSHIFT;
-=======
         public bool IsLeftShiftDown => (_sdl.GetModState() & Keymods.LShift) == Keymods.LShift;
->>>>>>> 9d0f73fc
 
         /// <summary>
         /// Gets a value indicating if the right shift key is being held down.
         /// </summary>
-<<<<<<< HEAD
-        public bool IsRightShiftDown => _sdl is null ? false : (_sdl.GetModState() & Keymod.KMOD_RSHIFT) == Keymod.KMOD_RSHIFT;
-=======
         public bool IsRightShiftDown => (_sdl.GetModState() & Keymods.RShift) == Keymods.RShift;
->>>>>>> 9d0f73fc
 
         /// <summary>
         /// Gets a value indicating if the left control key is being held down.
         /// </summary>
-<<<<<<< HEAD
-        public bool IsLeftCtrlDown => _sdl is null ? false : (_sdl.GetModState() & Keymod.KMOD_LCTRL) == Keymod.KMOD_LCTRL;
-=======
         public bool IsLeftCtrlDown => (_sdl.GetModState() & Keymods.LCtrl) == Keymods.LCtrl;
->>>>>>> 9d0f73fc
 
         /// <summary>
         /// Gets a value indicating if the right control key is being held down.
         /// </summary>
-<<<<<<< HEAD
-        public bool IsRightCtrlDown => _sdl is null ? false : (_sdl.GetModState() & Keymod.KMOD_RCTRL) == Keymod.KMOD_RCTRL;
-=======
         public bool IsRightCtrlDown => (_sdl.GetModState() & Keymods.RCtrl) == Keymods.RCtrl;
->>>>>>> 9d0f73fc
 
         /// <summary>
         /// Gets a value indicating if the left alt key is being held down.
         /// </summary>
-<<<<<<< HEAD
-        public bool IsLeftAltDown => _sdl is null ? false : (_sdl.GetModState() & Keymod.KMOD_LALT) == Keymod.KMOD_LALT;
-=======
         public bool IsLeftAltDown => (_sdl.GetModState() & Keymods.LAlt) == Keymods.LAlt;
->>>>>>> 9d0f73fc
 
         /// <summary>
         /// Gets a value indicating if the right alt key is being held down.
         /// </summary>
-<<<<<<< HEAD
-        public bool IsRightAltDown => _sdl is null ? false : (_sdl.GetModState() & Keymod.KMOD_RALT) == Keymod.KMOD_RALT;
-=======
         public bool IsRightAltDown => (_sdl.GetModState() & Keymods.RAlt) == Keymods.RAlt;
->>>>>>> 9d0f73fc
         #endregion
 
 
