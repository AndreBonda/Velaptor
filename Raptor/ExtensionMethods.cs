--- conflicted
+++ resolved
@@ -141,38 +141,6 @@
         public static Vector4 ToVector4(this NETColor clr) => new (clr.R, clr.G, clr.B, clr.A);
 
         /// <summary>
-<<<<<<< HEAD
-        /// Maps each component of the vector to from one range to another.
-        /// </summary>
-        /// <param name="value">The 4 component vector component to map.</param>
-        /// <param name="fromStart">The from starting range value.</param>
-        /// <param name="fromStop">The from ending range value.</param>
-        /// <param name="toStart">The to starting range value.</param>
-        /// <param name="toStop">The to ending range value.</param>
-        /// <returns>A 4 component vector with each value mapped from one range to another.</returns>
-        public static Vector4 MapValues(this Vector4 value, float fromStart, float fromStop, float toStart, float toStop)
-            => new ()
-            {
-                X = value.X.MapValue(fromStart, fromStop, toStart, toStop),
-                Y = value.Y.MapValue(fromStart, fromStop, toStart, toStop),
-                Z = value.Z.MapValue(fromStart, fromStop, toStart, toStop),
-                W = value.W.MapValue(fromStart, fromStop, toStart, toStop),
-            };
-
-        /// <summary>
-        /// Converts the given <see cref="System.Drawing.Color"/> to a <see cref="Vector4"/>.
-        /// </summary>
-        /// <param name="value">The value to convert.</param>
-        /// <returns>A color represented by a 4 component vector.</returns>
-        internal static Vector4 ToGLColor(this NETColor value)
-        {
-            var vec4 = value.ToVector4();
-            return vec4.MapValues(0, 255, 0, 1);
-        }
-
-        /// <summary>
-=======
->>>>>>> a86f38a6
         /// Returns a value indicating whether the given file or directory path
         /// only contains a root drive path with no directories.
         /// </summary>
