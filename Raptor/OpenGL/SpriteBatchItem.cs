--- conflicted
+++ resolved
@@ -11,14 +11,10 @@
     /// </summary>
     internal struct SpriteBatchItem
     {
-<<<<<<< HEAD
-        public uint TextureID;
-=======
         /// <summary>
         /// The texture ID of the texture to be rendered.
         /// </summary>
-        public int TextureID;
->>>>>>> 351a4112
+        public uint TextureID;
 
         /// <summary>
         /// The source rectangle inside of the texture to render.
@@ -46,11 +42,6 @@
         /// </summary>
         public Color TintColor;
 
-<<<<<<< HEAD
-        public static SpriteBatchItem Empty => new SpriteBatchItem() { TextureID = 0 };
-
-        public bool IsEmpty => this.TextureID == 0 &&
-=======
         /// <summary>
         /// Gets an empty sprite batch item.
         /// </summary>
@@ -75,8 +66,7 @@
         /// <summary>
         /// Gets a value indicating whether the current <see cref="SpriteBatchItem"/> is empty.
         /// </summary>
-        public bool IsEmpty => this.TextureID == -1 &&
->>>>>>> 351a4112
+        public bool IsEmpty => this.TextureID == 0 &&
                     this.SrcRect.IsEmpty &&
                     this.DestRect.IsEmpty &&
                     this.Size == 0f &&
