﻿// <copyright file="GLWindow.cs" company="KinsonDigital">
// Copyright (c) KinsonDigital. All rights reserved.
// </copyright>

namespace Raptor.OpenGL
{
    using System;
    using System.Diagnostics.CodeAnalysis;
    using System.Runtime.InteropServices;
    using OpenToolkit.Graphics.OpenGL4;
    using OpenToolkit.Mathematics;
    using OpenToolkit.Windowing.Common;
    using OpenToolkit.Windowing.Desktop;
<<<<<<< HEAD
    using Raptor.Input;
    using GLMouseButton = OpenToolkit.Windowing.Common.Input.MouseButton;
    using RaptorMouseButton = Raptor.Input.MouseButton;
=======
    using OpenToolkit.Windowing.GraphicsLibraryFramework;
    using Raptor.Input;
>>>>>>> c86b1015

    /// <summary>
    /// An OpenGL window implementation to be used inside of the <see cref="Window"/> class.
    /// </summary>
    [ExcludeFromCodeCoverage]
    internal sealed class GLWindow : IWindow
    {
        private readonly InternalGLWindow gameWindow;
        private readonly DebugProc debugProc;
        private readonly IGLInvoker gl;
        private bool isShuttingDown;
        private bool isDiposed;

        /// <summary>
        /// Initializes a new instance of the <see cref="GLWindow"/> class.
        /// </summary>
        /// <param name="gl">Invokes OpenGL functions.</param>
        /// <param name="width">The width of the window.</param>
        /// <param name="height">The height of the window.</param>
        [SuppressMessage("Globalization", "CA1303:Do not pass literals as localized parameters", Justification = "Exception message only used in constructor.")]
        public GLWindow(int width, int height)
        {
            var gameWinSettings = new GameWindowSettings();
            var nativeWinSettings = new NativeWindowSettings()
            {
                Size = new Vector2i(width, height),
            };

            this.gameWindow = new InternalGLWindow(gameWinSettings, nativeWinSettings);

            /*NOTE:
             * The IoC container get instance must be called after the
             * game window has been called.  This is because an OpenGL context
             * must be created first before any GL calls can be made.
             */
            this.gl = IoC.Container.GetInstance<IGLInvoker>();

            this.gameWindow.Load += GameWindow_Load;
            this.gameWindow.UpdateFrame += GameWindow_UpdateFrame;
            this.gameWindow.RenderFrame += GameWindow_RenderFrame;
            this.gameWindow.Resize += GameWindow_Resize;
            this.gameWindow.Unload += GameWindow_Unload;
<<<<<<< HEAD
            this.gameWindow.MouseDown += GameWindow_MouseDown;
            this.gameWindow.MouseUp += GameWindow_MouseUp;
            this.gameWindow.MouseMove += GameWindow_MouseMove;
=======
            this.gameWindow.KeyDown += GameWindow_KeyDown;
            this.gameWindow.KeyUp += GameWindow_KeyUp;
>>>>>>> c86b1015
            this.gameWindow.UpdateFrequency = 60;

            this.debugProc = DebugCallback;

            /*NOTE:
             * This is here to help prevent an issue with an obscure System.ExecutionException from occuring.
             * The garbage collector performas a collect on the delegate passed into GL.DebugMesageCallback()
             * without the native system knowing about it which causes this acception. The GC.KeepAlive()
             * method tells the garbage collector to not collect the delgate to prevent this from happening.
             */
            GC.KeepAlive(this.debugProc);

            this.gl.Enable(EnableCap.DebugOutput);
            this.gl.Enable(EnableCap.DebugOutputSynchronous);
            this.gl.DebugMessageCallback(this.debugProc, Marshal.StringToHGlobalAnsi(string.Empty));

            Title = "Raptor Application";
        }

        /// <inheritdoc/>
        public string Title
        {
            get => this.gameWindow.Title;
            set => this.gameWindow.Title = value;
        }

        /// <inheritdoc/>
        public int Width
        {
            get => this.gameWindow.Size.X;
            set => this.gameWindow.Size = new Vector2i(value, this.gameWindow.Size.Y);
        }

        /// <inheritdoc/>
        public int Height
        {
            get => this.gameWindow.Size.Y;
            set => this.gameWindow.Size = new Vector2i(this.gameWindow.Size.X, value);
        }

        /// <inheritdoc/>
        public Action<FrameTime>? Update { get; set; }

        /// <inheritdoc/>
        public Action<FrameTime>? Draw { get; set; }

        /// <inheritdoc/>
        public Action? WinResize { get; set; }

        /// <inheritdoc/>
        public Action? Init { get; set; }

        /// <inheritdoc/>
        [SuppressMessage("Globalization", "CA1303:Do not pass literals as localized parameters", Justification = "Exception message only used inside of property.")]
        public int UpdateFreq
        {
            get
            {
                if (this.gameWindow.UpdateFrequency != this.gameWindow.RenderFrequency)
                    throw new Exception($"The update and render frequencies must match for this '{nameof(GLWindow)}' implementation.");

                return (int)this.gameWindow.UpdateFrequency;
            }
            set
            {
                this.gameWindow.UpdateFrequency = value;
                this.gameWindow.RenderFrequency = value;
            }
        }

        /// <inheritdoc/>
        public void Show() => this.gameWindow.Run();

        /// <inheritdoc/>
        public void Close() => this.gameWindow.Close();

        /// <inheritdoc/>
        public void Dispose()
        {
            Dispose(true);
            GC.SuppressFinalize(this);
        }

        /// <summary>
<<<<<<< HEAD
        /// Maps the given OpenGL mouse button to a <see cref="Raptor.Input.MouseButton"/>.
        /// </summary>
        /// <param name="from">The OpenGL mouse button to map.</param>
        /// <returns>The raptor mouse button.</returns>
        private static RaptorMouseButton MapMouseButton(GLMouseButton from)
        {
            switch (from)
            {
                case GLMouseButton.Button1: // Same as LeftButton
                    return RaptorMouseButton.LeftButton;
                case GLMouseButton.Button2: // Same as RightButton
                    return RaptorMouseButton.RightButton;
                case GLMouseButton.Button3: // Same as MiddleButton
                    return RaptorMouseButton.MiddleButton;
                case GLMouseButton.LastButton:
                    return RaptorMouseButton.None;
            }

            // By default, Button 1, 2 and 3 are fired for left, middle and right
            // This is here just in case the OpenTK implementation changes.
            switch (from)
            {
                case GLMouseButton.Left: // Same as Button1
                    return RaptorMouseButton.LeftButton;
                case GLMouseButton.Middle: // Same as Button3
                    return RaptorMouseButton.MiddleButton;
                case GLMouseButton.Right: // Same as Button2
                    return RaptorMouseButton.RightButton;
                case GLMouseButton.Button4:
                case GLMouseButton.Button5:
                case GLMouseButton.Button6:
                case GLMouseButton.Button7:
                case GLMouseButton.Button8:
                    return RaptorMouseButton.None;
            }

            return RaptorMouseButton.None;
        }

        /// <summary>
        /// Occurs every time any mouse is pressed into the down position.
        /// </summary>
        /// <param name="e">Information about the mouse event.</param>
        private void GameWindow_MouseDown(MouseButtonEventArgs e)
        {
            var mappedButton = MapMouseButton(e.Button);
            Mouse.SetButtonState(mappedButton, true);
        }

        /// <summary>
        /// Occurs every time any mouse is released into the up position.
        /// </summary>
        /// <param name="e">Information about the mouse event.</param>
        private void GameWindow_MouseUp(MouseButtonEventArgs e)
        {
            var mappedButton = MapMouseButton(e.Button);
            Mouse.SetButtonState(mappedButton, false);
        }

        /// <summary>
        /// Occurs every time the mouse is moved over the window.
        /// </summary>
        /// <param name="e">Information about the mouse move event.</param>
        private void GameWindow_MouseMove(MouseMoveEventArgs e) => Mouse.SetPosition((int)e.X, (int)e.Y);

        /// <summary>
=======
        /// Occurs when a keyboard key is pressed into the down position.
        /// </summary>
        /// <param name="e">The keyboard info of the event.</param>
        private void GameWindow_KeyDown(KeyboardKeyEventArgs e)
        {
            var mappedKey = (KeyCode)e.Key;

            Keyboard.SetKeyState(mappedKey, true);
        }

        /// <summary>
        /// Occurs when a keyboard key is released to the up position.
        /// </summary>
        /// <param name="e">The keyboard info of the event.</param>
        private void GameWindow_KeyUp(KeyboardKeyEventArgs e)
        {
            var mappedKey = (KeyCode)e.Key;

            Keyboard.SetKeyState(mappedKey, false);
        }

        /// <summary>
>>>>>>> c86b1015
        /// Performs application-defined tasks associated with freeing, releasing, or resetting unmanaged resources.
        /// </summary>
        /// <param name="disposing">True to release managed resources.</param>
        private void Dispose(bool disposing)
        {
            if (!this.isDiposed)
                return;

            if (disposing)
            {
                this.gameWindow.Load -= GameWindow_Load;
                this.gameWindow.UpdateFrame -= GameWindow_UpdateFrame;
                this.gameWindow.RenderFrame -= GameWindow_RenderFrame;
                this.gameWindow.Resize -= GameWindow_Resize;
                this.gameWindow.Unload -= GameWindow_Unload;
                this.gameWindow.Dispose();
            }

            this.isDiposed = true;
        }

        /// <summary>
        /// Invokes the <see cref="Init"/> action property.
        /// </summary>
        private void GameWindow_Load() => Init?.Invoke();

        /// <summary>
        /// Invokes the <see cref="Update"/> action property.
        /// </summary>
        /// <param name="deltaTime">The frame event args.</param>
        private void GameWindow_UpdateFrame(FrameEventArgs deltaTime)
        {
            if (this.isShuttingDown)
                return;

            var frameTime = new FrameTime()
            {
                ElapsedTime = new TimeSpan(0, 0, 0, 0, (int)(deltaTime.Time * 1000.0)),
            };

            Update?.Invoke(frameTime);
        }

        /// <summary>
        /// Invokes the <see cref="Draw"/> action property.
        /// </summary>
        /// <param name="deltaTime">The frame event arges.</param>
        private void GameWindow_RenderFrame(FrameEventArgs deltaTime)
        {
            if (this.isShuttingDown)
                return;

            var frameTime = new FrameTime()
            {
                ElapsedTime = new TimeSpan(0, 0, 0, 0, (int)(deltaTime.Time * 1000.0)),
            };

            Draw?.Invoke(frameTime);

            this.gameWindow.SwapBuffers();
        }

        /// <summary>
        /// Invokes the <see cref="WinResize"/> action property..
        /// </summary>
        /// <param name="currentSize">Resize event args.</param>
        private void GameWindow_Resize(ResizeEventArgs currentSize)
        {
            GL.Viewport(0, 0, currentSize.Width, currentSize.Height);
            WinResize?.Invoke();
        }

        /// <summary>
        /// Sets the state of the window as shutting down.
        /// </summary>
        private void GameWindow_Unload() => this.isShuttingDown = true;

        private void DebugCallback(DebugSource src, DebugType type, int id, DebugSeverity severity, int length, IntPtr message, IntPtr userParam)
        {
            var errorMessage = Marshal.PtrToStringAnsi(message);

            errorMessage += errorMessage;
            errorMessage += $"\n\tSrc: {src}";
            errorMessage += $"\n\tType: {type}";
            errorMessage += $"\n\tID: {id}";
            errorMessage += $"\n\tSeverity: {severity}";
            errorMessage += $"\n\tLength: {length}";
            errorMessage += $"\n\tUser Param: {Marshal.PtrToStringAnsi(userParam)}";

            if (severity != DebugSeverity.DebugSeverityNotification)
            {
                throw new Exception(errorMessage);
            }
        }
    }
}<|MERGE_RESOLUTION|>--- conflicted
+++ resolved
@@ -11,14 +11,9 @@
     using OpenToolkit.Mathematics;
     using OpenToolkit.Windowing.Common;
     using OpenToolkit.Windowing.Desktop;
-<<<<<<< HEAD
     using Raptor.Input;
     using GLMouseButton = OpenToolkit.Windowing.Common.Input.MouseButton;
     using RaptorMouseButton = Raptor.Input.MouseButton;
-=======
-    using OpenToolkit.Windowing.GraphicsLibraryFramework;
-    using Raptor.Input;
->>>>>>> c86b1015
 
     /// <summary>
     /// An OpenGL window implementation to be used inside of the <see cref="Window"/> class.
@@ -61,14 +56,11 @@
             this.gameWindow.RenderFrame += GameWindow_RenderFrame;
             this.gameWindow.Resize += GameWindow_Resize;
             this.gameWindow.Unload += GameWindow_Unload;
-<<<<<<< HEAD
+            this.gameWindow.KeyDown += GameWindow_KeyDown;
+            this.gameWindow.KeyUp += GameWindow_KeyUp;
             this.gameWindow.MouseDown += GameWindow_MouseDown;
             this.gameWindow.MouseUp += GameWindow_MouseUp;
             this.gameWindow.MouseMove += GameWindow_MouseMove;
-=======
-            this.gameWindow.KeyDown += GameWindow_KeyDown;
-            this.gameWindow.KeyUp += GameWindow_KeyUp;
->>>>>>> c86b1015
             this.gameWindow.UpdateFrequency = 60;
 
             this.debugProc = DebugCallback;
@@ -153,7 +145,6 @@
         }
 
         /// <summary>
-<<<<<<< HEAD
         /// Maps the given OpenGL mouse button to a <see cref="Raptor.Input.MouseButton"/>.
         /// </summary>
         /// <param name="from">The OpenGL mouse button to map.</param>
@@ -194,6 +185,28 @@
         }
 
         /// <summary>
+        /// Occurs when a keyboard key is pressed into the down position.
+        /// </summary>
+        /// <param name="e">The keyboard info of the event.</param>
+        private void GameWindow_KeyDown(KeyboardKeyEventArgs e)
+        {
+            var mappedKey = (KeyCode)e.Key;
+
+            Keyboard.SetKeyState(mappedKey, true);
+        }
+
+        /// <summary>
+        /// Occurs when a keyboard key is released to the up position.
+        /// </summary>
+        /// <param name="e">The keyboard info of the event.</param>
+        private void GameWindow_KeyUp(KeyboardKeyEventArgs e)
+        {
+            var mappedKey = (KeyCode)e.Key;
+
+            Keyboard.SetKeyState(mappedKey, false);
+        }
+
+        /// <summary>
         /// Occurs every time any mouse is pressed into the down position.
         /// </summary>
         /// <param name="e">Information about the mouse event.</param>
@@ -220,30 +233,6 @@
         private void GameWindow_MouseMove(MouseMoveEventArgs e) => Mouse.SetPosition((int)e.X, (int)e.Y);
 
         /// <summary>
-=======
-        /// Occurs when a keyboard key is pressed into the down position.
-        /// </summary>
-        /// <param name="e">The keyboard info of the event.</param>
-        private void GameWindow_KeyDown(KeyboardKeyEventArgs e)
-        {
-            var mappedKey = (KeyCode)e.Key;
-
-            Keyboard.SetKeyState(mappedKey, true);
-        }
-
-        /// <summary>
-        /// Occurs when a keyboard key is released to the up position.
-        /// </summary>
-        /// <param name="e">The keyboard info of the event.</param>
-        private void GameWindow_KeyUp(KeyboardKeyEventArgs e)
-        {
-            var mappedKey = (KeyCode)e.Key;
-
-            Keyboard.SetKeyState(mappedKey, false);
-        }
-
-        /// <summary>
->>>>>>> c86b1015
         /// Performs application-defined tasks associated with freeing, releasing, or resetting unmanaged resources.
         /// </summary>
         /// <param name="disposing">True to release managed resources.</param>
