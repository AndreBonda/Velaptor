--- conflicted
+++ resolved
@@ -101,7 +101,7 @@
             Assert.Equal(this.atlasSpriteData[0], actual[0]);
             Assert.Equal(this.atlasSpriteData[1], actual[1]);
             Assert.Same(this.mockTexture.Object, actual.Texture);
-            Assert.Equal(AtlasFileNameWithoutExtension, actual.Name);
+            Assert.Equal(AtlasContentName, actual.Name);
         }
 
         [Fact]
@@ -133,14 +133,11 @@
             this.mockTexture.Verify(m => m.Dispose(), Times.Once());
         }
         #endregion
-<<<<<<< HEAD
 
         /// <summary>
         /// Creates an instance of <see cref="AtlasLoader"/> for the purpoase of testing.
         /// </summary>
         /// <returns>The instnace to test.</returns>
         private AtlasLoader CreateLoader() => new AtlasLoader(this.mockTextureLoader.Object, this.mockAtlasPathResolver.Object, this.mockFile.Object);
-=======
->>>>>>> 10bde683
     }
 }