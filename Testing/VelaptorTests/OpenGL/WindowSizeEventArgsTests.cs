--- conflicted
+++ resolved
@@ -17,33 +17,17 @@
     [Fact]
     public void Ctor_WhenInvoked_SetsProperties()
     {
-<<<<<<< HEAD
-        #region Constructor Tests
-        [Fact]
-        public void Ctor_WhenInvoked_SetsProperties()
-        {
-            // Arrange
-            var eventArgs = new WindowSizeEventArgs(123u, 456u);
-=======
         // Arrange
-        var eventArgs = new WindowSizeEventArgs(123, 456);
->>>>>>> 9c6cd984
+        var eventArgs = new WindowSizeEventArgs(123u, 456u);
 
-        // Act
-        var actualWidth = eventArgs.Width;
-        var actualHeight = eventArgs.Height;
+            // Act
+            var actualWidth = eventArgs.Width;
+            var actualHeight = eventArgs.Height;
 
-<<<<<<< HEAD
             // Assert
-            Assert.Equal(123u, actualWidth);
-            Assert.Equal(456u, actualHeight);
+            actualWidth.Should().Be(123u);
+            actualHeight.Should().Be(456u);
         }
         #endregion
-=======
-        // Assert
-        actualWidth.Should().Be(123);
-        actualHeight.Should().Be(456);
->>>>>>> 9c6cd984
     }
-    #endregion
 }