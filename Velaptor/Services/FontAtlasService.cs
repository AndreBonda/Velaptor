--- conflicted
+++ resolved
@@ -111,51 +111,6 @@
             return (atlasImage, glyphMetrics.Values.ToArray());
         }
 
-<<<<<<< HEAD
-=======
-        /// <inheritdoc/>
-        public void SetAvailableCharacters(char[] glyphs)
-        {
-            // Make sure to add the '□' character to represent missing characters
-            // This will be rendered in place of characters that do not exist
-            var currentList = glyphs.ToList();
-
-            if (currentList.Contains(InvalidCharacter) is false)
-            {
-                currentList.Add(InvalidCharacter);
-            }
-
-            this.glyphChars = currentList.ToArray();
-        }
-
-        /// <inheritdoc cref="IDisposable.Dispose"/>
-        public void Dispose()
-        {
-            Dispose(true);
-            GC.SuppressFinalize(this);
-        }
-
-        /// <summary>
-        /// <inheritdoc cref="IDisposable.Dispose"/>
-        /// </summary>
-        /// <param name="disposing">Disposes managed resources when <see langword="true"/>.</param>
-        protected virtual void Dispose(bool disposing)
-        {
-            if (this.isDisposed)
-            {
-                return;
-            }
-
-            if (disposing)
-            {
-                this.freeTypeInvoker.OnError -= FreeTypeInvoker_OnError;
-                this.freeTypeInvoker.Dispose();
-            }
-
-            this.isDisposed = true;
-        }
-
->>>>>>> 15e60c8e
         /// <summary>
         /// Calculates all of the font atlas metrics using the given <paramref name="glyphImages"/>.
         /// </summary>
@@ -258,17 +213,6 @@
         }
 
         /// <summary>
-<<<<<<< HEAD
-=======
-        /// Occurs when there is a FreeType associated error.
-        /// </summary>
-        private void FreeTypeInvoker_OnError(object? sender, FreeTypeErrorEventArgs e)
-        {
-            // TODO: Throw custom free type exception here
-        }
-
-        /// <summary>
->>>>>>> 15e60c8e
         /// Creates all of the glyph images for each glyph.
         /// </summary>
         /// <param name="glyphIndices">The glyph index for each glyph.</param>
