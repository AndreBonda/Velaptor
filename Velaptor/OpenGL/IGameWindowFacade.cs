--- conflicted
+++ resolved
@@ -78,11 +78,7 @@
         string Title { get; set; }
 
         /// <summary>
-<<<<<<< HEAD
         /// Runs initialization code before the <see cref="Init(uint, uint)"/> code is ran.
-=======
-        /// Runs initialization code before the <see cref="Init(int, int)"/> code is run.
->>>>>>> 15e60c8e
         /// </summary>
         void PreInit();
 
