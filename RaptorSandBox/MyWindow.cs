--- conflicted
+++ resolved
@@ -34,10 +34,6 @@
         private AtlasSubTextureData[] subFrames;
         private AtlasSubTextureData bubbleFrame;
         private ITexture linkTexture;
-<<<<<<< HEAD
-        private ITexture dungeonTexture;
-=======
->>>>>>> 10bde683
 
         public MyWindow(IWindow window)
             : base(window)
@@ -64,9 +60,6 @@
 
             this.linkTexture = ContentLoader.Load<ITexture>("Link");
             var otherTexture = ContentLoader.Load<ITexture>("Link");
-
-            this.linkTexture = ContentLoader.Load<ITexture>("Link");
-            this.dungeonTexture = ContentLoader.Load<ITexture>("Dungeon");
 
             this.quietPlaceMusic = ContentLoader.Load<ISound>("deadships.ogg");
             this.quietPlaceMusic.SetTimePosition(50);
@@ -145,12 +138,6 @@
 
         public override void OnResize() => base.OnResize();
 
-<<<<<<< HEAD
-        //public override void OnUnload()
-        //{
-        //    base.OnUnload();
-        //}
-=======
         protected override void Dispose(bool disposing)
         {
             if (!this.isDisposed)
@@ -167,6 +154,5 @@
 
             base.Dispose(disposing);
         }
->>>>>>> 10bde683
     }
 }